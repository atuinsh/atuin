--- conflicted
+++ resolved
@@ -132,24 +132,14 @@
         }
 
         // Open the file in the user's preferred editor
-<<<<<<< HEAD
-        let editor = std::env::var("EDITOR").unwrap_or_else(|_| "vi".to_string());
-        if let Err(_e) = std::process::Command::new(editor).arg(&path).status() {
-            bail!("failed to open editor. Ensure EDITOR is set");
-=======
         let editor_str = std::env::var("EDITOR").unwrap_or_else(|_| "vi".to_string());
 
         // Use shlex to safely split the string into shell-like parts.
         let parts = shlex::split(&editor_str).ok_or_eyre("Failed to parse editor command")?;
         let (command, args) = parts.split_first().ok_or_eyre("No editor command found")?;
 
-        let status = std::process::Command::new(command)
-            .args(args)
-            .arg(&path)
-            .status()?;
-        if !status.success() {
-            bail!("failed to open editor");
->>>>>>> 57678933
+        if let Err(_e) = std::process::Command::new(editor).arg(&path).status() {
+            bail!("failed to open editor. Ensure EDITOR is set");
         }
 
         // Read back the edited content
