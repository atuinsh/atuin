--- conflicted
+++ resolved
@@ -17,15 +17,10 @@
 };
 use atuin_client::{
     database::{Database, current_context},
-<<<<<<< HEAD
-    history::{History, HistoryStats, store::HistoryStore},
-    settings::{CursorStyle, ExitMode, KeymapMode, PreviewStrategy, SearchMode, Settings},
-=======
     history::{History, HistoryId, HistoryStats, store::HistoryStore},
     settings::{
         CursorStyle, ExitMode, FilterMode, KeymapMode, PreviewStrategy, SearchMode, Settings,
     },
->>>>>>> 2ba93a8c
 };
 
 use crate::command::client::search::history_list::HistoryHighlighter;
