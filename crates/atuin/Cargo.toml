[package]
name = "atuin"
edition = "2024"
description = "atuin - magical shell history"
readme = "./README.md"

rust-version = { workspace = true }
version = { workspace = true }
authors = { workspace = true }
license = { workspace = true }
homepage = { workspace = true }
repository = { workspace = true }

[package.metadata.binstall]
pkg-url = "{ repo }/releases/download/v{ version }/{ name }-{ target }.tar.gz"
bin-dir = "{ name }-{ target }/{ bin }{ binary-ext }"
pkg-fmt = "tgz"

[package.metadata.deb]
maintainer = "Ellie Huxtable <ellie@elliehuxtable.com>"
copyright = "2021, Ellie Huxtable <ellie@elliehuxtable.com>"
license-file = ["LICENSE"]
depends = "$auto"
section = "utility"

[package.metadata.rpm]
package = "atuin"

[package.metadata.rpm.cargo]
buildflags = ["--release"]

[package.metadata.rpm.targets]
atuin = { path = "/usr/bin/atuin" }

[features]
default = ["client", "sync", "server", "clipboard", "check-update", "daemon"]
client = ["atuin-client"]
sync = ["atuin-client/sync"]
daemon = ["atuin-client/daemon", "atuin-daemon"]
server = [
  "atuin-server",
  "atuin-server-database",
  "atuin-server-postgres",
  "atuin-server-sqlite",
]
clipboard = ["arboard"]
check-update = ["atuin-client/check-update"]

[dependencies]
atuin-server-database = { path = "../atuin-server-database", version = "18.8.0", optional = true }
atuin-server-postgres = { path = "../atuin-server-postgres", version = "18.8.0", optional = true }
atuin-server-sqlite = { path = "../atuin-server-sqlite", version = "18.8.0", optional = true }
atuin-server = { path = "../atuin-server", version = "18.8.0", optional = true }
atuin-client = { path = "../atuin-client", version = "18.8.0", optional = true, default-features = false }
atuin-common = { path = "../atuin-common", version = "18.8.0" }
atuin-dotfiles = { path = "../atuin-dotfiles", version = "18.8.0" }
atuin-history = { path = "../atuin-history", version = "18.8.0" }
atuin-daemon = { path = "../atuin-daemon", version = "18.8.0", optional = true, default-features = false }
atuin-scripts = { path = "../atuin-scripts", version = "18.8.0" }
atuin-kv = { path = "../atuin-kv", version = "18.8.0" }

log = { workspace = true }
time = { workspace = true }
eyre = { workspace = true }
indicatif = "0.18.0"
serde = { workspace = true }
serde_json = { workspace = true }
crossterm = { version = "0.28.1", features = ["use-dev-tty"] }
unicode-width = "0.2"
itertools = { workspace = true }
tokio = { workspace = true }
async-trait = { workspace = true }
interim = { workspace = true }
clap = { workspace = true }
clap_complete = "4.5.8"
clap_complete_nushell = "4.5.4"
fs-err = { workspace = true }
rpassword = "7.0"
semver = { workspace = true }
rustix = { workspace = true }
runtime-format = "0.1.3"
tiny-bip39 = "1"
futures-util = "0.3"
fuzzy-matcher = "0.3.7"
colored = "2.0.4"
ratatui = "0.29.0"
tracing = "0.1"
tracing-subscriber = { workspace = true }
uuid = { workspace = true }
sysinfo = "0.30.7"
regex = "1.10.5"
<<<<<<< HEAD
norm = { version = "0.1.1", features = ["fzf-v2"] }
=======
tempfile = { workspace = true }
shlex = "1.3.0"
>>>>>>> c21cd16d

[target.'cfg(any(target_os = "windows", target_os = "macos"))'.dependencies]
arboard = { version = "3.4", optional = true }

[target.'cfg(target_os = "linux")'.dependencies]
arboard = { version = "3.4", optional = true, features = [
  "wayland-data-control",
] }

[dev-dependencies]
tracing-tree = "0.4"<|MERGE_RESOLUTION|>--- conflicted
+++ resolved
@@ -89,12 +89,9 @@
 uuid = { workspace = true }
 sysinfo = "0.30.7"
 regex = "1.10.5"
-<<<<<<< HEAD
 norm = { version = "0.1.1", features = ["fzf-v2"] }
-=======
 tempfile = { workspace = true }
 shlex = "1.3.0"
->>>>>>> c21cd16d
 
 [target.'cfg(any(target_os = "windows", target_os = "macos"))'.dependencies]
 arboard = { version = "3.4", optional = true }
