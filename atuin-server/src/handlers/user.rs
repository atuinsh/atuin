--- conflicted
+++ resolved
@@ -6,16 +6,9 @@
 use tracing::{debug, error, instrument};
 use uuid::Uuid;
 
-<<<<<<< HEAD
-use crate::database::{Database, Any};
-use crate::models::{NewSession, NewUser};
-use crate::settings::Settings;
-
-=======
->>>>>>> 14b30606
 use super::{ErrorResponse, ErrorResponseStatus};
 use crate::{
-    database::{Database, Postgres},
+    database::{Database, Any},
     models::{NewSession, NewUser},
     settings::Settings,
 };
