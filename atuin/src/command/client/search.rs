--- conflicted
+++ resolved
@@ -166,13 +166,8 @@
         let history_store = HistoryStore::new(store.clone(), host_id, encryption_key);
 
         if self.interactive {
-<<<<<<< HEAD
             let item = interactive::history(&self.query, settings, db, &history_store).await?;
-            eprintln!("{item}");
-=======
-            let item = interactive::history(&self.query, settings, db).await?;
             eprintln!("{}", item.escape_control());
->>>>>>> ef38fd0a
         } else {
             let list_mode = ListMode::from_flags(self.human, self.cmd_only);
 
