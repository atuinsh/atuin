--- conflicted
+++ resolved
@@ -323,7 +323,6 @@
         let preview_width = f.size().width - 2;
 
         let preview_height = if settings.show_preview {
-<<<<<<< HEAD
             let selected_length = results
                 .get(self.results_state.selected())
                 .map_or(0, |v| v.command.len() as u16);
@@ -332,23 +331,6 @@
             let rows = (selected_length + preview_width - 1 - border_size) / row_width;
 
             rows.min(4) + border_size * 2
-=======
-            let longest_command = results
-                .iter()
-                .max_by(|h1, h2| h1.command.len().cmp(&h2.command.len()));
-            longest_command.map_or(0, |v| {
-                std::cmp::min(
-                    settings.max_preview_height,
-                    v.command
-                        .split('\n')
-                        .map(|line| {
-                            (line.len() as u16 + preview_width - 1 - border_size)
-                                / (preview_width - border_size)
-                        })
-                        .sum(),
-                )
-            }) + border_size * 2
->>>>>>> 2959891f
         } else if compact {
             0
         } else {
