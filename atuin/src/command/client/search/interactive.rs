use std::{
    io::{stdout, Write},
    time::Duration,
};

use crossterm::{
    event::{self, Event, KeyCode, KeyEvent, KeyModifiers, MouseEvent},
    execute, terminal,
};
use eyre::Result;
use futures_util::FutureExt;
use semver::Version;
use unicode_width::UnicodeWidthStr;

use atuin_client::{
    database::{current_context, Database},
    history::History,
    settings::{ExitMode, FilterMode, SearchMode, Settings},
};

use super::{
    cursor::Cursor,
    engines::{SearchEngine, SearchState},
    history_list::{HistoryList, ListState, PREFIX_LENGTH},
};
use crate::ratatui::{
    backend::{Backend, CrosstermBackend},
    layout::{Alignment, Constraint, Direction, Layout},
    style::{Color, Modifier, Style},
    text::{Span, Spans, Text},
    widgets::{Block, BorderType, Borders, Paragraph},
    Frame, Terminal, TerminalOptions, Viewport,
};
use crate::{command::client::search::engines, VERSION};

const RETURN_ORIGINAL: usize = usize::MAX;
const RETURN_QUERY: usize = usize::MAX - 1;

struct State {
    history_count: i64,
    update_needed: Option<Version>,
    results_state: ListState,
    switched_search_mode: bool,
    search_mode: SearchMode,

    search: SearchState,
    engine: Box<dyn SearchEngine>,
}

#[derive(Clone, Copy)]
struct StyleState {
    compact: bool,
    invert: bool,
    inner_width: usize,
}

impl State {
    async fn query_results(&mut self, db: &mut dyn Database) -> Result<Vec<History>> {
        let results = self.engine.query(&self.search, db).await?;
        self.results_state.select(0);
        Ok(results)
    }

    fn handle_input(&mut self, settings: &Settings, input: &Event, len: usize) -> Option<usize> {
        match input {
            Event::Key(k) => self.handle_key_input(settings, k, len),
            Event::Mouse(m) => self.handle_mouse_input(*m, len),
            Event::Paste(d) => self.handle_paste_input(d),
            _ => None,
        }
    }

    fn handle_mouse_input(&mut self, input: MouseEvent, len: usize) -> Option<usize> {
        match input.kind {
            event::MouseEventKind::ScrollDown => {
                let i = self.results_state.selected().saturating_sub(1);
                self.results_state.select(i);
            }
            event::MouseEventKind::ScrollUp => {
                let i = self.results_state.selected() + 1;
                self.results_state.select(i.min(len - 1));
            }
            _ => {}
        }
        None
    }

    fn handle_paste_input(&mut self, input: &str) -> Option<usize> {
        for i in input.chars() {
            self.search.input.insert(i);
        }
        None
    }

    #[allow(clippy::too_many_lines)]
    #[allow(clippy::cognitive_complexity)]
    fn handle_key_input(
        &mut self,
        settings: &Settings,
        input: &KeyEvent,
        len: usize,
    ) -> Option<usize> {
        if input.kind == event::KeyEventKind::Release {
            return None;
        }

        let ctrl = input.modifiers.contains(KeyModifiers::CONTROL);
        let alt = input.modifiers.contains(KeyModifiers::ALT);

        // reset the state, will be set to true later if user really did change it
        self.switched_search_mode = false;
        match input.code {
            KeyCode::Char('c' | 'd' | 'g') if ctrl => return Some(RETURN_ORIGINAL),
            KeyCode::Esc => {
                return Some(match settings.exit_mode {
                    ExitMode::ReturnOriginal => RETURN_ORIGINAL,
                    ExitMode::ReturnQuery => RETURN_QUERY,
                })
            }
            KeyCode::Enter => {
                return Some(self.results_state.selected());
            }
            KeyCode::Char(c @ '1'..='9') if alt => {
                let c = c.to_digit(10)? as usize;
                return Some(self.results_state.selected() + c);
            }
            KeyCode::Left if ctrl => self
                .search
                .input
                .prev_word(&settings.word_chars, settings.word_jump_mode),
            KeyCode::Char('b') if alt => self
                .search
                .input
                .prev_word(&settings.word_chars, settings.word_jump_mode),
            KeyCode::Left => {
                self.search.input.left();
            }
            KeyCode::Char('h') if ctrl => {
                self.search.input.left();
            }
            KeyCode::Char('b') if ctrl => {
                self.search.input.left();
            }
            KeyCode::Right if ctrl => self
                .search
                .input
                .next_word(&settings.word_chars, settings.word_jump_mode),
            KeyCode::Char('f') if alt => self
                .search
                .input
                .next_word(&settings.word_chars, settings.word_jump_mode),
            KeyCode::Right => self.search.input.right(),
            KeyCode::Char('l') if ctrl => self.search.input.right(),
            KeyCode::Char('f') if ctrl => self.search.input.right(),
            KeyCode::Char('a') if ctrl => self.search.input.start(),
            KeyCode::Home => self.search.input.start(),
            KeyCode::Char('e') if ctrl => self.search.input.end(),
            KeyCode::End => self.search.input.end(),
            KeyCode::Backspace if ctrl => self
                .search
                .input
                .remove_prev_word(&settings.word_chars, settings.word_jump_mode),
            KeyCode::Backspace => {
                self.search.input.back();
            }
            KeyCode::Delete if ctrl => self
                .search
                .input
                .remove_next_word(&settings.word_chars, settings.word_jump_mode),
            KeyCode::Delete => {
                self.search.input.remove();
            }
            KeyCode::Char('w') if ctrl => {
                // remove the first batch of whitespace
                while matches!(self.search.input.back(), Some(c) if c.is_whitespace()) {}
                while self.search.input.left() {
                    if self.search.input.char().unwrap().is_whitespace() {
                        self.search.input.right(); // found whitespace, go back right
                        break;
                    }
                    self.search.input.remove();
                }
            }
            KeyCode::Char('u') if ctrl => self.search.input.clear(),
            KeyCode::Char('r') if ctrl => {
                pub static FILTER_MODES: [FilterMode; 4] = [
                    FilterMode::Global,
                    FilterMode::Host,
                    FilterMode::Session,
                    FilterMode::Directory,
                ];
                let i = self.search.filter_mode as usize;
                let i = (i + 1) % FILTER_MODES.len();
                self.search.filter_mode = FILTER_MODES[i];
            }
            KeyCode::Char('s') if ctrl => {
                self.switched_search_mode = true;
                self.search_mode = self.search_mode.next(settings);
                self.engine = engines::engine(self.search_mode);
            }
            KeyCode::Down if !settings.invert && self.results_state.selected() == 0 => {
                return Some(match settings.exit_mode {
                    ExitMode::ReturnOriginal => RETURN_ORIGINAL,
                    ExitMode::ReturnQuery => RETURN_QUERY,
                })
            }
            KeyCode::Up if settings.invert && self.results_state.selected() == 0 => {
                return Some(match settings.exit_mode {
                    ExitMode::ReturnOriginal => RETURN_ORIGINAL,
                    ExitMode::ReturnQuery => RETURN_QUERY,
                })
            }
            KeyCode::Down if !settings.invert => {
                let i = self.results_state.selected().saturating_sub(1);
                self.results_state.select(i);
            }
            KeyCode::Up if settings.invert => {
                let i = self.results_state.selected().saturating_sub(1);
                self.results_state.select(i);
            }
            KeyCode::Char('n' | 'j') if ctrl => {
                let i = self.results_state.selected().saturating_sub(1);
                self.results_state.select(i);
            }
            KeyCode::Up if !settings.invert => {
                let i = self.results_state.selected() + 1;
                self.results_state.select(i.min(len - 1));
            }
            KeyCode::Down if settings.invert => {
                let i = self.results_state.selected() + 1;
                self.results_state.select(i.min(len - 1));
            }
            KeyCode::Char('p' | 'k') if ctrl => {
                let i = self.results_state.selected() + 1;
                self.results_state.select(i.min(len - 1));
            }
            KeyCode::Char(c) => self.search.input.insert(c),
            KeyCode::PageDown => {
                let scroll_len = self.results_state.max_entries() - settings.scroll_context_lines;
                let i = self.results_state.selected().saturating_sub(scroll_len);
                self.results_state.select(i);
            }
            KeyCode::PageUp => {
                let scroll_len = self.results_state.max_entries() - settings.scroll_context_lines;
                let i = self.results_state.selected() + scroll_len;
                self.results_state.select(i.min(len - 1));
            }
            _ => {}
        };

        None
    }

    #[allow(clippy::cast_possible_truncation)]
    #[allow(clippy::bool_to_int_with_if)]
<<<<<<< HEAD
    fn draw<T: Backend>(
        &mut self,
        f: &mut Frame<'_, T>,
        results: &[History],
        compact: bool,
        settings: &Settings,
    ) {
=======
    fn draw<T: Backend>(&mut self, f: &mut Frame<'_, T>, results: &[History], settings: &Settings) {
        let compact = match settings.style {
            atuin_client::settings::Style::Auto => f.size().height < 14,
            atuin_client::settings::Style::Compact => true,
            atuin_client::settings::Style::Full => false,
        };
        let invert = settings.invert;
>>>>>>> 5b5e4eaa
        let border_size = if compact { 0 } else { 1 };
        let preview_width = f.size().width - 2;
        let preview_height = if settings.show_preview {
            let longest_command = results
                .iter()
                .max_by(|h1, h2| h1.command.len().cmp(&h2.command.len()));
            longest_command.map_or(0, |v| {
                std::cmp::min(
                    4,
                    (v.command.len() as u16 + preview_width - 1 - border_size)
                        / (preview_width - border_size),
                )
            }) + border_size * 2
        } else if compact {
            0
        } else {
            1
        };
        let show_help = settings.show_help && (!compact || f.size().height > 1);
        let chunks = Layout::default()
            .direction(Direction::Vertical)
            .margin(0)
            .horizontal_margin(1)
            .constraints(
                if invert {
                    [
                        Constraint::Length(1 + border_size),               // input
                        Constraint::Min(1),                                // results list
                        Constraint::Length(preview_height),                // preview
                        Constraint::Length(if show_help { 1 } else { 0 }), // header (sic)
                    ]
                } else {
                    [
                        Constraint::Length(if show_help { 1 } else { 0 }), // header
                        Constraint::Min(1),                                // results list
                        Constraint::Length(1 + border_size),               // input
                        Constraint::Length(preview_height),                // preview
                    ]
                }
                .as_ref(),
            )
            .split(f.size());
        let input_chunk = if invert { chunks[0] } else { chunks[2] };
        let results_list_chunk = chunks[1];
        let preview_chunk = if invert { chunks[2] } else { chunks[3] };
        let header_chunk = if invert { chunks[3] } else { chunks[0] };

        let style = StyleState {
            compact,
            invert,
            inner_width: input_chunk.width.into(),
        };

        let header_chunks = Layout::default()
            .direction(Direction::Horizontal)
            .constraints(
                [
                    Constraint::Ratio(1, 3),
                    Constraint::Ratio(1, 3),
                    Constraint::Ratio(1, 3),
                ]
                .as_ref(),
            )
            .split(header_chunk);

        let title = self.build_title();
        f.render_widget(title, header_chunks[0]);

        let help = self.build_help();
        f.render_widget(help, header_chunks[1]);

        let stats = self.build_stats();
        f.render_widget(stats, header_chunks[2]);

        let results_list = Self::build_results_list(style, results);
        f.render_stateful_widget(results_list, results_list_chunk, &mut self.results_state);

        let input = self.build_input(style);
        f.render_widget(input, input_chunk);

        let preview =
            self.build_preview(results, compact, preview_width, preview_chunk.width.into());
        f.render_widget(preview, preview_chunk);

        let extra_width = UnicodeWidthStr::width(self.search.input.substring());

        let cursor_offset = if compact { 0 } else { 1 };
        f.set_cursor(
            // Put cursor past the end of the input text
            input_chunk.x + extra_width as u16 + PREFIX_LENGTH + 1 + cursor_offset,
            input_chunk.y + cursor_offset,
        );
    }

    fn build_title(&mut self) -> Paragraph {
        let title = if self.update_needed.is_some() {
            let version = self.update_needed.clone().unwrap();

            Paragraph::new(Text::from(Span::styled(
                format!(" Atuin v{VERSION} - UPDATE AVAILABLE {version}"),
                Style::default().add_modifier(Modifier::BOLD).fg(Color::Red),
            )))
        } else {
            Paragraph::new(Text::from(Span::styled(
                format!(" Atuin v{VERSION}"),
                Style::default().add_modifier(Modifier::BOLD),
            )))
        };
        title
    }

    #[allow(clippy::unused_self)]
    fn build_help(&mut self) -> Paragraph {
        let help = Paragraph::new(Text::from(Spans::from(vec![
            Span::styled("Esc", Style::default().add_modifier(Modifier::BOLD)),
            Span::raw(" to exit"),
        ])))
        .style(Style::default().fg(Color::DarkGray))
        .alignment(Alignment::Center);
        help
    }

    fn build_stats(&mut self) -> Paragraph {
        let stats = Paragraph::new(Text::from(Span::raw(format!(
            "history count: {}",
            self.history_count,
        ))))
        .style(Style::default().fg(Color::DarkGray))
        .alignment(Alignment::Right);
        stats
    }

    fn build_results_list(style: StyleState, results: &[History]) -> HistoryList {
        let results_list = HistoryList::new(results, style.invert);
        if style.compact {
            results_list
        } else if style.invert {
            results_list.block(
                Block::default()
                    .borders(Borders::LEFT | Borders::RIGHT)
                    .border_type(BorderType::Rounded)
                    .title(format!("{:─>width$}", "", width = style.inner_width - 2)),
            )
        } else {
            results_list.block(
                Block::default()
                    .borders(Borders::TOP | Borders::LEFT | Borders::RIGHT)
                    .border_type(BorderType::Rounded),
            )
        }
    }

    fn build_input(&mut self, style: StyleState) -> Paragraph {
        /// Max width of the UI box showing current mode
        const MAX_WIDTH: usize = 14;
        let (pref, mode) = if self.switched_search_mode {
            (" SRCH:", self.search_mode.as_str())
        } else {
            ("", self.search.filter_mode.as_str())
        };
        let mode_width = MAX_WIDTH - pref.len();
        // sanity check to ensure we don't exceed the layout limits
        debug_assert!(mode_width >= mode.len(), "mode name '{mode}' is too long!");
        let input = format!("[{pref}{mode:^mode_width$}] {}", self.search.input.as_str(),);
        let input = Paragraph::new(input);
        if style.compact {
            input
        } else if style.invert {
            input.block(
                Block::default()
                    .borders(Borders::LEFT | Borders::RIGHT | Borders::TOP)
                    .border_type(BorderType::Rounded),
            )
        } else {
            input.block(
                Block::default()
                    .borders(Borders::LEFT | Borders::RIGHT)
                    .border_type(BorderType::Rounded)
                    .title(format!("{:─>width$}", "", width = style.inner_width - 2)),
            )
        }
    }

    fn build_preview(
        &mut self,
        results: &[History],
        compact: bool,
        preview_width: u16,
        chunk_width: usize,
    ) -> Paragraph {
        let selected = self.results_state.selected();
        let command = if results.is_empty() {
            String::new()
        } else {
            use itertools::Itertools as _;
            let s = &results[selected].command;
            s.char_indices()
                .step_by(preview_width.into())
                .map(|(i, _)| i)
                .chain(Some(s.len()))
                .tuple_windows()
                .map(|(a, b)| &s[a..b])
                .join("\n")
        };
        let preview = if compact {
            Paragraph::new(command).style(Style::default().fg(Color::DarkGray))
        } else {
            Paragraph::new(command).block(
                Block::default()
                    .borders(Borders::BOTTOM | Borders::LEFT | Borders::RIGHT)
                    .border_type(BorderType::Rounded)
                    .title(format!("{:─>width$}", "", width = chunk_width - 2)),
            )
        };
        preview
    }
}

struct Stdout {
    stdout: std::io::Stdout,
    inline_mode: bool,
}

impl Stdout {
    pub fn new(inline_mode: bool) -> std::io::Result<Self> {
        terminal::enable_raw_mode()?;
        let mut stdout = stdout();
        if !inline_mode {
            execute!(stdout, terminal::EnterAlternateScreen)?;
        }
        execute!(
            stdout,
            event::EnableMouseCapture,
            event::EnableBracketedPaste,
        )?;
        Ok(Self {
            stdout,
            inline_mode,
        })
    }
}

impl Drop for Stdout {
    fn drop(&mut self) {
        if !self.inline_mode {
            execute!(self.stdout, terminal::LeaveAlternateScreen).unwrap();
        }
        execute!(
            self.stdout,
            event::DisableMouseCapture,
            event::DisableBracketedPaste,
        )
        .unwrap();
        terminal::disable_raw_mode().unwrap();
    }
}

impl Write for Stdout {
    fn write(&mut self, buf: &[u8]) -> std::io::Result<usize> {
        self.stdout.write(buf)
    }

    fn flush(&mut self) -> std::io::Result<()> {
        self.stdout.flush()
    }
}

// this is a big blob of horrible! clean it up!
// for now, it works. But it'd be great if it were more easily readable, and
// modular. I'd like to add some more stats and stuff at some point
#[allow(clippy::cast_possible_truncation)]
pub async fn history(
    query: &[String],
    settings: &Settings,
    mut db: impl Database,
) -> Result<String> {
    let stdout = Stdout::new(settings.inline_height > 0)?;
    let backend = CrosstermBackend::new(stdout);
    let mut terminal = Terminal::with_options(
        backend,
        TerminalOptions {
            viewport: if settings.inline_height > 0 {
                Viewport::Inline(settings.inline_height)
            } else {
                Viewport::Fullscreen
            },
        },
    )?;

    let mut input = Cursor::from(query.join(" "));
    // Put the cursor at the end of the query by default
    input.end();

    let settings2 = settings.clone();
    let update_needed = tokio::spawn(async move { settings2.needs_update().await }).fuse();
    tokio::pin!(update_needed);

    let context = current_context();

    let history_count = db.history_count().await?;

    let mut app = State {
        history_count,
        results_state: ListState::default(),
        update_needed: None,
        switched_search_mode: false,
        search_mode: settings.search_mode,
        search: SearchState {
            input,
            context,
            filter_mode: if settings.shell_up_key_binding {
                settings
                    .filter_mode_shell_up_key_binding
                    .unwrap_or(settings.filter_mode)
            } else {
                settings.filter_mode
            },
        },
        engine: engines::engine(settings.search_mode),
    };

    let mut results = app.query_results(&mut db).await?;

    let index = 'render: loop {
<<<<<<< HEAD
        let compact = match settings.style {
            atuin_client::settings::Style::Auto => {
                terminal.size().map(|size| size.height < 14).unwrap_or(true)
            }
            atuin_client::settings::Style::Compact => true,
            atuin_client::settings::Style::Full => false,
        };
        terminal.draw(|f| app.draw(f, &results, compact, settings))?;
=======
        terminal.draw(|f| app.draw(f, &results, settings))?;
>>>>>>> 5b5e4eaa

        let initial_input = app.search.input.as_str().to_owned();
        let initial_filter_mode = app.search.filter_mode;
        let initial_search_mode = app.search_mode;

        let event_ready = tokio::task::spawn_blocking(|| event::poll(Duration::from_millis(250)));

        tokio::select! {
            event_ready = event_ready => {
                if event_ready?? {
                    loop {
                        if let Some(i) = app.handle_input(settings, &event::read()?, results.len()) {
                            break 'render i;
                        }
                        if !event::poll(Duration::ZERO)? {
                            break;
                        }
                    }
                }
            }
            update_needed = &mut update_needed => {
                app.update_needed = update_needed?;
            }
        }

        if initial_input != app.search.input.as_str()
            || initial_filter_mode != app.search.filter_mode
            || initial_search_mode != app.search_mode
        {
            results = app.query_results(&mut db).await?;
        }
    };

    if settings.inline_height > 0 {
        terminal.clear()?;
    }

    if index < results.len() {
        // index is in bounds so we return that entry
        Ok(results.swap_remove(index).command)
    } else if index == RETURN_ORIGINAL {
        Ok(String::new())
    } else {
        // Either:
        // * index == RETURN_QUERY, in which case we should return the input
        // * out of bounds -> usually implies no selected entry so we return the input
        Ok(app.search.input.into_inner())
    }
}<|MERGE_RESOLUTION|>--- conflicted
+++ resolved
@@ -253,15 +253,6 @@
 
     #[allow(clippy::cast_possible_truncation)]
     #[allow(clippy::bool_to_int_with_if)]
-<<<<<<< HEAD
-    fn draw<T: Backend>(
-        &mut self,
-        f: &mut Frame<'_, T>,
-        results: &[History],
-        compact: bool,
-        settings: &Settings,
-    ) {
-=======
     fn draw<T: Backend>(&mut self, f: &mut Frame<'_, T>, results: &[History], settings: &Settings) {
         let compact = match settings.style {
             atuin_client::settings::Style::Auto => f.size().height < 14,
@@ -269,7 +260,6 @@
             atuin_client::settings::Style::Full => false,
         };
         let invert = settings.invert;
->>>>>>> 5b5e4eaa
         let border_size = if compact { 0 } else { 1 };
         let preview_width = f.size().width - 2;
         let preview_height = if settings.show_preview {
@@ -594,18 +584,7 @@
     let mut results = app.query_results(&mut db).await?;
 
     let index = 'render: loop {
-<<<<<<< HEAD
-        let compact = match settings.style {
-            atuin_client::settings::Style::Auto => {
-                terminal.size().map(|size| size.height < 14).unwrap_or(true)
-            }
-            atuin_client::settings::Style::Compact => true,
-            atuin_client::settings::Style::Full => false,
-        };
-        terminal.draw(|f| app.draw(f, &results, compact, settings))?;
-=======
         terminal.draw(|f| app.draw(f, &results, settings))?;
->>>>>>> 5b5e4eaa
 
         let initial_input = app.search.input.as_str().to_owned();
         let initial_filter_mode = app.search.filter_mode;
