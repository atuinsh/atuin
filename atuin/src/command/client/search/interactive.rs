--- conflicted
+++ resolved
@@ -547,19 +547,18 @@
         let invert = settings.invert;
         let border_size = if compact { 0 } else { 1 };
         let preview_width = f.size().width - 2;
-<<<<<<< HEAD
-
-        let preview_height = if settings.show_preview {
-            let selected_length = results
-                .get(self.results_state.selected())
-                .map_or(0, |v| v.command.len() as u16);
-
-            let row_width = preview_width - border_size;
-            let rows = (selected_length + preview_width - 1 - border_size) / row_width;
-
-            rows.min(4) + border_size * 2
-        } else if compact {
-=======
+
+        // let preview_height = if settings.show_preview {
+        //     let selected_length = results
+        //         .get(self.results_state.selected())
+        //         .map_or(0, |v| v.command.len() as u16);
+        //
+        //     let row_width = preview_width - border_size;
+        //     let rows = (selected_length + preview_width - 1 - border_size) / row_width;
+        //
+        //     rows.min(4) + border_size * 2
+        // } else if compact {
+
         let preview_height = if settings.show_preview && self.tab_index == 0 {
             let longest_command = results
                 .iter()
@@ -577,7 +576,6 @@
                 )
             }) + border_size * 2
         } else if compact || self.tab_index == 1 {
->>>>>>> f814f622
             0
         } else {
             1
