use atuin_server_postgres::Postgres;
use tracing_subscriber::{fmt, prelude::*, EnvFilter};

use clap::Parser;
use eyre::{Context, Result};

use atuin_server::{example_config, launch, Settings};

#[derive(Parser, Debug)]
#[clap(infer_subcommands = true)]
pub enum Cmd {
    /// Start the server
    Start {
        /// The host address to bind
        #[clap(long)]
        host: Option<String>,

        /// The port to bind
        #[clap(long, short)]
        port: Option<u16>,
    },

    /// Print server example configuration
    DefaultConfig,
}

impl Cmd {
    #[tokio::main]
    pub async fn run(self) -> Result<()> {
        tracing_subscriber::registry()
            .with(fmt::layer())
            .with(EnvFilter::from_default_env())
            .init();

<<<<<<< HEAD
=======
        tracing::trace!(command = ?self, "server command");

        let settings = Settings::new().wrap_err("could not load server settings")?;

>>>>>>> 38172f35
        match self {
            Self::Start { host, port } => {
                let settings = Settings::new().wrap_err("could not load server settings")?;
                let host = host
                    .as_ref()
                    .map_or(settings.host.clone(), std::string::ToString::to_string);
                let port = port.map_or(settings.port, |p| p);

                launch::<Postgres>(settings, host, port).await
            }
            Self::DefaultConfig => {
                println!("{}", example_config());
                Ok(())
            }
        }
    }
}<|MERGE_RESOLUTION|>--- conflicted
+++ resolved
@@ -32,13 +32,10 @@
             .with(EnvFilter::from_default_env())
             .init();
 
-<<<<<<< HEAD
-=======
         tracing::trace!(command = ?self, "server command");
 
         let settings = Settings::new().wrap_err("could not load server settings")?;
 
->>>>>>> 38172f35
         match self {
             Self::Start { host, port } => {
                 let settings = Settings::new().wrap_err("could not load server settings")?;
