--- conflicted
+++ resolved
@@ -1,10 +1,5 @@
-<<<<<<< HEAD
-FROM lukemathwalker/cargo-chef:latest-rust-1.68.0 AS chef
-WORKDIR /app
-=======
 FROM lukemathwalker/cargo-chef:latest-rust-1.70.0 AS chef
 WORKDIR app
->>>>>>> 4077c33a
 
 FROM chef AS planner
 COPY . .
