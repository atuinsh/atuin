--- conflicted
+++ resolved
@@ -63,12 +63,8 @@
         session,
         hostname,
         cwd,
-<<<<<<< HEAD
-        host_id,
         git_root,
-=======
         host_id: host_id.0.as_simple().to_string(),
->>>>>>> 5d26d3f4
     }
 }
 
