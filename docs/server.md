# `atuin server`

Atuin allows you to run your own sync server, in case you don't want to use the
one I host :)

There's currently only one subcommand, `atuin server start` which will start the
Atuin http sync server

```
USAGE:
    atuin server start [OPTIONS]

FLAGS:
        --help       Prints help information
    -V, --version    Prints version information

OPTIONS:
    -h, --host <host>
    -p, --port <port>
```

## Configuration

The config for the server is kept separate from the config for the client, even
though they are the same binary. Server config can be found at
`~/.config/atuin/server.toml`.

It looks something like this:

```toml
host = "0.0.0.0"
port = 8888
open_registration = true
db_uri="postgres://user:password@hostname/database"
```

<<<<<<< HEAD
`open_registration` sets whether the server allows new user registrations. Set
this to false after making your own account if you don't want others to be able
to use your server.

## Docker

There is a supplied docker image to make deploying a server as a container easier.

```sh
docker run -d -v "$USER/.config/atuin:/config" ghcr.io/ellie/atuin:latest server start
```
=======
Alternatively, configuration can also be provided with environment variables.

```sh
ATUIN_HOST="0.0.0.0"
ATUIN_PORT=8888
ATUIN_OPEN_REGISTRATION=true
ATUIN_DB_URI="postgres://user:password@hostname/database"
```

### host

The host address the atuin server should listen on.

Defaults to `127.0.0.1`.

### port

The post the atuin server should listen on.

Defaults to `8888`.

### open_registration

If `true`, atuin will accept new user registrations.
Set this to `false` after making your own account if you don't want others to be
able to use your server.

Defaults to `false`.

### db_uri

A valid postgres URI, where the user and history data will be saved to.
>>>>>>> 46a1dab1
<|MERGE_RESOLUTION|>--- conflicted
+++ resolved
@@ -34,19 +34,6 @@
 db_uri="postgres://user:password@hostname/database"
 ```
 
-<<<<<<< HEAD
-`open_registration` sets whether the server allows new user registrations. Set
-this to false after making your own account if you don't want others to be able
-to use your server.
-
-## Docker
-
-There is a supplied docker image to make deploying a server as a container easier.
-
-```sh
-docker run -d -v "$USER/.config/atuin:/config" ghcr.io/ellie/atuin:latest server start
-```
-=======
 Alternatively, configuration can also be provided with environment variables.
 
 ```sh
@@ -79,4 +66,11 @@
 ### db_uri
 
 A valid postgres URI, where the user and history data will be saved to.
->>>>>>> 46a1dab1
+
+## Docker
+
+There is a supplied docker image to make deploying a server as a container easier.
+
+```sh
+docker run -d -v "$USER/.config/atuin:/config" ghcr.io/ellie/atuin:latest server start
+```