--- conflicted
+++ resolved
@@ -66,7 +66,6 @@
 bind -M insert \cr _atuin_search
 ```
 
-<<<<<<< HEAD
 # nu
 
 ```
@@ -88,7 +87,8 @@
     )
 )
 ```
-=======
+
+
 ## Atuin UI shortcuts
 
 | Shortcut                                  | Action                                                                        |
@@ -114,4 +114,3 @@
 | enter                                     | Select highlighted item                                                       |
 | ⬇ (with no entry selected)               | Return original or return query depending on settings                         |
 | ⬇                                        | Select the next item on the list                                              |
->>>>>>> 20845a5c
