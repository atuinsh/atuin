--- conflicted
+++ resolved
@@ -8,11 +8,7 @@
 use atuin_client::{
     database::Database,
     history::History,
-<<<<<<< HEAD
-    import::{bash::Bash, fish::Fish, resh::Resh, zsh::Zsh, zsh_histdb::ZshHistDb, Importer},
-=======
-    import::{bash::Bash, fish::Fish, resh::Resh, zsh::Zsh, Importer, Loader},
->>>>>>> 301190e4
+    import::{bash::Bash, fish::Fish, resh::Resh, zsh::Zsh, zsh_histdb::ZshHistDb, Importer, Loader},
 };
 
 #[derive(Parser)]
@@ -21,8 +17,10 @@
     /// Import history for the current shell
     Auto,
 
-    /// Import history from the zsh history file (or zsh_histdb file)
+    /// Import history from the zsh history file
     Zsh,
+    /// Import history from the zsh history file
+    ZshHistDb,
     /// Import history from the bash history file
     Bash,
     /// Import history from the resh history file
@@ -46,23 +44,14 @@
         match self {
             Self::Auto => {
                 let shell = env::var("SHELL").unwrap_or_else(|_| String::from("NO_SHELL"));
-
                 if shell.ends_with("/zsh") {
-<<<<<<< HEAD
                     if ZshHistDb::histpath().is_ok() {
                         println!("Detected Zsh-HistDb, using :{}", ZshHistDb::histpath().unwrap().to_str().unwrap());
-                        ZshHistDb::populate(ZshHistDb::histpath().unwrap()).await;
-                        println!("Found {} entries ", ZshHistDb::count());
-                        import::<ZshHistDb, _>(db, BATCH_SIZE).await
+                        import::<ZshHistDb, DB>(db).await
+                    } else {
+                        println!("Detected ZSH");
+                        import::<Zsh, DB>(db).await
                     }
-                    else {
-                        println!("Detected ZSH");
-                        import::<Zsh<_>, _>(db, BATCH_SIZE).await
-                    }
-=======
-                    println!("Detected ZSH");
-                    import::<Zsh, DB>(db).await
->>>>>>> 301190e4
                 } else if shell.ends_with("/fish") {
                     println!("Detected Fish");
                     import::<Fish, DB>(db).await
@@ -76,6 +65,7 @@
             }
 
             Self::Zsh => import::<Zsh, DB>(db).await,
+            Self::ZshHistDb => import::<ZshHistDb, DB>(db).await,
             Self::Bash => import::<Bash, DB>(db).await,
             Self::Resh => import::<Resh, DB>(db).await,
             Self::Fish => import::<Fish, DB>(db).await,
